#!/usr/bin/env python
<<<<<<< HEAD
# -*- coding: utf-8 -*-
#
# Copyright (C) 2011 Ryan Galloway (ryan@rsgalloway.com)
=======
#
# Copyright (C) 2011-2012 Ryan Galloway (ryan@rsgalloway.com)
>>>>>>> 75b05023
#
# This module is part of Shotman and is released under
# the BSD License: http://www.opensource.org/licenses/bsd-license.php

import os
import sys
import optparse
import logging
import pyseq


def main():
    """
    Command-line interface.
    """

    usage = """
lss [path] [-f format] [-d]

Formatting options:

    You can format the output of lss using the --format option and passing
    in a format string.

    Default format string is "%s"

    Supported directives:
        %%s   sequence start
        %%e   sequence end
        %%l   sequence length
        %%f   list of found files
        %%m   list of missing files
        %%p   padding, e.g. %%06d
        %%r   absolute range, start-end
        %%R   expanded range, start-end [missing]
        %%h   string preceding sequence number
        %%t   string after the sequence number

    Format directives support padding, for example: "%%04l".
    """ % pyseq.gFormat

<<<<<<< HEAD
    parser = optparse.OptionParser(usage=usage,
                                   version="%prog " + pyseq.__version__)
=======
    parser = optparse.OptionParser(usage=usage, version="%prog " + pyseq.__version__)
>>>>>>> 75b05023
    parser.add_option("-f", "--format", dest="format", default=pyseq.gFormat,
                      help="format the output string")
    parser.add_option("-d", "--debug", dest="debug", action="store_true",
                      default=False,
                      help="set logging level to debug (or $PYSEQ_LOG_LEVEL)")
    (options, args) = parser.parse_args()

    if options.debug:
        pyseq.log.setLevel(logging.DEBUG)

    if len(args) == 0:
        args = os.listdir(os.getcwd())
    elif len(args) == 1 and os.path.isdir(args[0]):
        args = os.listdir(args[0])
    for seq in pyseq.getSequences(args):
        print(seq.format(options.format))
<<<<<<< HEAD

=======
>>>>>>> 75b05023
    return 0


if __name__ == '__main__':
    sys.exit(main())<|MERGE_RESOLUTION|>--- conflicted
+++ resolved
@@ -1,12 +1,7 @@
 #!/usr/bin/env python
-<<<<<<< HEAD
 # -*- coding: utf-8 -*-
 #
-# Copyright (C) 2011 Ryan Galloway (ryan@rsgalloway.com)
-=======
-#
 # Copyright (C) 2011-2012 Ryan Galloway (ryan@rsgalloway.com)
->>>>>>> 75b05023
 #
 # This module is part of Shotman and is released under
 # the BSD License: http://www.opensource.org/licenses/bsd-license.php
@@ -48,12 +43,8 @@
     Format directives support padding, for example: "%%04l".
     """ % pyseq.gFormat
 
-<<<<<<< HEAD
     parser = optparse.OptionParser(usage=usage,
                                    version="%prog " + pyseq.__version__)
-=======
-    parser = optparse.OptionParser(usage=usage, version="%prog " + pyseq.__version__)
->>>>>>> 75b05023
     parser.add_option("-f", "--format", dest="format", default=pyseq.gFormat,
                       help="format the output string")
     parser.add_option("-d", "--debug", dest="debug", action="store_true",
@@ -70,10 +61,8 @@
         args = os.listdir(args[0])
     for seq in pyseq.getSequences(args):
         print(seq.format(options.format))
-<<<<<<< HEAD
+        print(seq.format(options.format))
 
-=======
->>>>>>> 75b05023
     return 0
 
 
