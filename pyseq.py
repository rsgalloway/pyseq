#!/usr/bin/env python
# -*- coding: utf-8 -*-
# ---------------------------------------------------------------------------------------------
# Copyright (c) 2011-2018, Ryan Galloway (ryangalloway.com)
#
# Redistribution and use in source and binary forms, with or without
# modification, are permitted provided that the following conditions are met:
#
#  - Redistributions of source code must retain the above copyright notice,
#    this list of conditions and the following disclaimer.
#
#  - Redistributions in binary form must reproduce the above copyright notice,
#    this list of conditions and the following disclaimer in the documentation
#    and/or other materials provided with the distribution.
#
#  - Neither the name of the software nor the names of its contributors
#    may be used to endorse or promote products derived from this software
#    without specific prior written permission.
#
# THIS SOFTWARE IS PROVIDED BY THE COPYRIGHT HOLDERS AND CONTRIBUTORS "AS IS"
# AND ANY EXPRESS OR IMPLIED WARRANTIES, INCLUDING, BUT NOT LIMITED TO, THE
# IMPLIED WARRANTIES OF MERCHANTABILITY AND FITNESS FOR A PARTICULAR PURPOSE
# ARE DISCLAIMED. IN NO EVENT SHALL THE COPYRIGHT HOLDER OR CONTRIBUTORS BE
# LIABLE FOR ANY DIRECT, INDIRECT, INCIDENTAL, SPECIAL, EXEMPLARY, OR
# CONSEQUENTIAL DAMAGES (INCLUDING, BUT NOT LIMITED TO, PROCUREMENT OF
# SUBSTITUTE GOODS OR SERVICES; LOSS OF USE, DATA, OR PROFITS; OR BUSINESS
# INTERRUPTION) HOWEVER CAUSED AND ON ANY THEORY OF LIABILITY, WHETHER IN
# CONTRACT, STRICT LIABILITY, OR TORT (INCLUDING NEGLIGENCE OR OTHERWISE)
# ARISING IN ANY WAY OUT OF THE USE OF THIS SOFTWARE, EVEN IF ADVISED OF THE
# POSSIBILITY OF SUCH DAMAGE.
# -----------------------------------------------------------------------------

"""PySeq is a python module that finds groups of items that follow a naming
convention containing a numerical sequence index, e.g. ::

    fileA.001.png, fileA.002.png, fileA.003.png...

and serializes them into a compressed sequence string representing the entire
sequence, e.g. ::

    fileA.1-3.png

It should work regardless of where the numerical sequence index is embedded 
in the name.

Docs and latest version available for download at

   http://github.com/rsgalloway/pyseq
"""

import os
import re
import logging
import warnings
import functools
from glob import glob
from glob import iglob
from itertools import groupby
from datetime import datetime
from operator import itemgetter

__version__ = "1.0.0"

# default serialization format string
global_format = '%4l %h%p%t %R'
default_format = '%h%r%t'

# use strict padding on sequences (pad length must match)
# https://github.com/rsgalloway/pyseq/issues/41
strict_pad = True

# regex for matching numerical characters
# https://github.com/rsgalloway/pyseq/issues/5
digits_re = re.compile(os.getenv('PYSEQ_FRAME_REGEX', r'-?\d+'))

# regex for matching format directives
format_re = re.compile(r'%(?P<pad>\d+)?(?P<var>\w+)')

# character to join explicit frame ranges on
range_join = os.environ.get('PYSEQ_RANGE_SEP', ', ')

__all__ = [
    'SequenceError', 'FormatError', 'Item', 'Sequence', 'diff', 'uncompress',
    'getSequences', 'get_sequences', 'walk'
]

# logging handlers
log = logging.getLogger('pyseq')
log.addHandler(logging.StreamHandler())
log.setLevel(int(os.environ.get('PYSEQ_LOG_LEVEL', logging.INFO)))

# show deprecationWarnings in 2.7+
warnings.simplefilter('always', DeprecationWarning)

# python 3 strings
try:
    unicode = unicode
except NameError:
    str = str
    unicode = str
    bytes = bytes
    basestring = (str,bytes)
else:
    str = str
    unicode = unicode
    bytes = str
    basestring = basestring


def _natural_key(x):
    """ Splits a string into characters and digits.  This helps in sorting file
    names in a 'natural' way.
    """
    return [int(c) if c.isdigit() else c.lower() for c in re.split("(-?\d+)", x)]


def _ext_key(x):
    """ Similar to '_natural_key' except this one uses the file extension at
    the head of split string.  This fixes issues with files that are named
    similar but with different file extensions:
    This example:
        file.001.jpg
        file.001.tiff
        file.002.jpg
        file.002.tiff
    Would get properly sorted into:
        file.001.jpg
        file.002.jpg
        file.001.tiff
        file.002.tiff
    """
    name, ext = os.path.splitext(x)
    return [ext] + _natural_key(name)


def _get_format_framerange(range_func, frames_func, missing):
    """ This function is used to call Sequence._get_framerange without needing
    to any other functions within Sequence.__attrs__.  It delays calling any
    functions until the frame range is actually requested
    """
    return range_func(frames_func(), missing)


def natural_sort(items):
    return sorted(items, key=_natural_key)


class SequenceError(Exception):
    """Special exception for Sequence errors
    """
    pass


class FormatError(Exception):
    """Special exception for Sequence format errors
    """
    pass


def deprecated(func):
    """Deprecation warning decorator
    """
    def inner(*args, **kwargs):
        warnings.warn("Call to deprecated method {}".format(func.__name__),
                      category=DeprecationWarning, stacklevel=2)
        return func(*args, **kwargs)
    inner.__name__ = func.__name__
    inner.__doc__ = func.__doc__
    inner.__dict__.update(func.__dict__)
    return inner


class Item(str):
    """Sequence member file class

    :param item: Path to file.
    """

    def __init__(self, item):
        super(Item, self).__init__()
        self.item = item
        self.__path = getattr(item, 'path', None)
        if self.__path is None:
            self.__path = os.path.abspath(str(item))
        self.__dirname, self.__filename = os.path.split(self.__path)
        self.__digits = digits_re.findall(self.name)
        self.__parts = digits_re.split(self.name)
        self.__stat = None

        # modified by self.is_sibling()
        self.frame = None
        self.head = self.name
        self.tail = ''
        self.pad = None

    def __eq__(self, other):
        return self.path == other.path

    def __ne__(self, other):
        return self.path != other.path

    def __lt__(self, other):
        return self.frame < other.frame

    def __gt__(self, other):
        return self.frame > other.frame

    def __ge__(self, other):
        return self.frame >= other.frame

    def __le__(self, other):
        return self.frame <= other.frame

    def __str__(self):
        return str(self.name)

    def __repr__(self):
        return '<pyseq.Item "%s">' % self.name

    def __getattr__(self, key):
        return getattr(self.item, key)

    @property
    def path(self):
        """Item absolute path, if a filesystem item.
        """
        return self.__path

    @property
    def name(self):
        """Item base name attribute
        """
        return self.__filename

    @property
    def dirname(self):
        """"Item directory name, if a filesystem item."
        """
        return self.__dirname

    @property
    def digits(self):
        """Numerical components of item name.
        """
        return self.__digits

    @property
    def parts(self):
        """Non-numerical components of item name
        """
        return self.__parts

    @property
    def exists(self):
        """Returns True if this item exists on disk
        """
        return os.path.isfile(self.__path)

    @property
    def size(self):
        """Returns the size of the Item, reported by os.stat
        """
        return self.stat.st_size

    @property
    def mtime(self):
        """Returns the modification time of the Item
        """
        return self.stat.st_mtime

    @property
    def stat(self):
        """ Returns the os.stat object for this file.
        """
        if self.__stat is None:
            self.__stat = os.stat(self.__path)
        return self.__stat

    @deprecated
    def isSibling(self, item):
        """Deprecated: use is_sibling instead
        """
        return self.is_sibling(item)

    def is_sibling(self, item):
        """Determines if this and item are part of the same sequence.

        :param item: An :class:`.Item` instance.

        :return: True if this and item are sequential siblings.
        """
        if not isinstance(item, Item):
            item = Item(item)

        d = diff(self, item)
        is_sibling = (len(d) == 1) and (self.parts == item.parts)

        # I do not understand why we are updating information
        # while this is a predicate method
        if is_sibling:
            frame = d[0]['frames'][0]
            self.frame = int(frame)
            self.pad = len(frame)
            self.head = self.name[:d[0]['start']]
            self.tail = self.name[d[0]['end']:]
            frame = d[0]['frames'][1]
            item.frame = int(frame)
            item.pad = len(frame)
            item.head = item.name[:d[0]['start']]
            item.tail = item.name[d[0]['end']:]

        return is_sibling


class Sequence(list):
    """Extends list class with methods that handle item sequentialness.

    For example:

        >>> s = Sequence(['file.0001.jpg', 'file.0002.jpg', 'file.0003.jpg'])
        >>> print(s)
        file.1-3.jpg
        >>> s.append('file.0006.jpg')
        >>> print(s.format('%4l %h%p%t %R'))
           4 file.%04d.jpg 1-3 6
        >>> s.includes('file.0009.jpg')
        True
        >>> s.includes('file.0009.pic')
        False
        >>> s.contains('file.0006.jpg')
        False
        >>> print(s.format('%h%p%t %r (%R)'))
        file.%04d.jpg 1-6 (1-3 6)
    """

    def __init__(self, items):
        """
        Create a new Sequence class object.

        :param: items: Sequential list of items.

        :return: pyseq.Sequence class instance.
        """
        # otherwise Sequence consumes the list
        items = items[::]
        super(Sequence, self).__init__([Item(items.pop(0))])
        self.__missing = []
        self.__dirty = False
        self.__frames = None

        while items:
            f = Item(items.pop(0))
            try:
                self.append(f)
            except SequenceError:
                continue
            except KeyboardInterrupt:
                log.info("Stopping.")
                break

    def __attrs__(self):
        """Replaces format directives with callables to get their values."""
        return {
            'l': self.length,
            's': self.start,
            'e': self.end,
            'f': self.frames,
            'm': self.missing,
            'M': functools.partial(
                _get_format_framerange, self._get_framerange,
                self.missing, True),
            'd': lambda *x: self.size,
            'D': self.directory,
            'p': self._get_padding,
            'r': functools.partial(
                _get_format_framerange, self._get_framerange,
                self.frames, False),
            'R': functools.partial(
                _get_format_framerange, self._get_framerange,
                self.frames, True),
            'h': self.head,
            't': self.tail
        }

    def __str__(self):
        return self.format(default_format)

    def __repr__(self):
        return '<pyseq.Sequence "%s">' % str(self)

    def __getattr__(self, key):
        return getattr(self[0], key)

    def __contains__(self, item):
        super(Sequence, self).__contains__(Item(item))

    def __setitem__(self, index, item):
        """ Used to set a particular element in the sequence
        """
        if type(item) is not Item:
            item = Item(item)
        if self.includes(item):
            super(Sequence, self).__setitem__(index, item)
            self.__frames = None
            self.__missing = None
        else:
            raise SequenceError("Item is not a member of sequence.")

    def __setslice__(self, start, end, item):
        if isinstance(item, basestring):
            item = Sequence([item])
        if isinstance(item, list) is False:
            raise TypeError("Invalid type to add to sequence")
        for i in item:
            if self.includes(i) is False:
                raise SequenceError("Item (%s) is not a member of sequence."
                                    % i)
        super(Sequence, self).__setslice__(start, end, item)
        self.__frames = None
        self.__missing = None

    def __add__(self, item):
        """ return a new sequence with the item appended.  Accepts an Item,
            a string, or a list.
        """
        if isinstance(item, basestring):
            item = Sequence([item])
        if isinstance(item, list) is False:
            raise TypeError("Invalid type to add to sequence")
        ns = Sequence(self[::])
        ns.extend(item)
        return ns

    def __iadd__(self, item):
        if isinstance(item, basestring) or type(item) is Item:
            item = [item]
        if isinstance(item, list) is False:
            raise TypeError("Invalid type to add to sequence")
        self.extend(item)
        return self

    def format(self, fmt=global_format):
        """Format the stdout string.

        The following directives can be embedded in the format string.
        Format directives support padding, for example: "%04l".

        +-----------+--------------------------------------+
        | Directive | Meaning                              |
        +===========+======================================+
        | ``%s``    | sequence start                       |
        +-----------+--------------------------------------+
        | ``%e``    | sequence end                         |
        +-----------+--------------------------------------+
        | ``%l``    | sequence length                      |
        +-----------+--------------------------------------+
        | ``%f``    | list of found files                  |
        +-----------+--------------------------------------+
        | ``%m``    | list of missing files                |
        +-----------+--------------------------------------+
        | ``%M``    | explicit missingfiles [11-14,19-21]  |
        +-----------+--------------------------------------+
        | ``%p``    | padding, e.g. %06d                   |
        +-----------+--------------------------------------+
        | ``%r``    | implied range, start-end             |
        +-----------+--------------------------------------+
        | ``%R``    | explicit broken range, [1-10, 15-20] |
        +-----------+--------------------------------------+
        | ``%d``    | disk usage                           |
        +-----------+--------------------------------------+
        | ``%D``    | parent directory                     |
        +-----------+--------------------------------------+
        | ``%h``    | string preceding sequence number     |
        +-----------+--------------------------------------+
        | ``%t``    | string after the sequence number     |
        +-----------+--------------------------------------+

        :param fmt: Format string. Default is '%4l %h%p%t %R'.

        :return: Formatted string.
        """
        format_char_types = {
            's': 'i',
            'e': 'i',
            'l': 'i',
            'f': 's',
            'm': 's',
            'M': 's',
            'p': 's',
            'r': 's',
            'R': 's',
            'd': 's',
            'D': 's',
            'h': 's',
            't': 's'
        }

        atts = self.__attrs__()
        for m in format_re.finditer(fmt):
            var = m.group('var')
            pad = m.group('pad')
            try:
                fmt_char = format_char_types[var]
            except KeyError as err:
                raise FormatError("Bad directive: %%%s" % var)
            _old = '%%%s%s' % (pad or '', var)
            _new = '%%(%s)%s%s' % (var, pad or '', fmt_char)
            fmt = fmt.replace(_old, _new)
            val = atts[var]
            # only execute the callable once, just in case
            if callable(val):
                val = atts[var]()
                atts[var] = val

        return fmt % atts

    @property
    def mtime(self):
        """Returns the latest mtime of all items
        """
        maxDate = list()
        for i in self:
            maxDate.append(i.mtime)
        return max(maxDate)

    @property
    def size(self):
        """Returns the size all items (divide by 1024*1024 for MBs)
        """
        tempSize = list()
        for i in self:
            tempSize.append(i.size)
        return sum(tempSize)

    def directory(self):
        return self[0].dirname + os.sep

    def length(self):
        """:return: The length of the sequence."""
        return len(self)

    def frames(self):
        """:return: List of files in sequence."""
        if not hasattr(self, '__frames') or not self.__frames or self.__dirty:
            self.__frames = self._get_frames()
            self.__frames.sort()
        return self.__frames

    def start(self):
        """:return: First index number in sequence
        """
        try:
            return self.frames()[0]
        except IndexError:
            return 0

    def end(self):
        """:return: Last index number in sequence
        """
        try:
            return self.frames()[-1]
        except IndexError:
            return 0

    def missing(self):
        """:return: List of missing files."""
        if not hasattr(self, '__missing') or not self.__missing:
            self.__missing = self._get_missing()
        return self.__missing

    def head(self):
        """:return: String before the sequence index number."""
        return self[0].head

    def tail(self):
        """:return: String after the sequence index number."""
        return self[0].tail

    def path(self):
        """:return: Absolute path to sequence."""
        _dirname = str(os.path.dirname(os.path.abspath(self[0].path)))
        return os.path.join(_dirname, str(self))

    def includes(self, item):
        """Checks if the item can be contained in this sequence that is if it
        is a sibling of any of the items in the list

        For example:

            >>> s = Sequence(['fileA.0001.jpg', 'fileA.0002.jpg'])
            >>> print(s)
            fileA.1-2.jpg
            >>> s.includes('fileA.0003.jpg')
            True
            >>> s.includes('fileB.0003.jpg')
            False
        """
        if len(self) > 0:
            if not isinstance(item, Item):
                item = Item(item)
            if self[-1] != item:
                return self[-1].is_sibling(item)
            elif self[0] != item:
                return self[0].is_sibling(item)
            else:
                # it should be the only item in the list
                if self[0] == item:
                    return True

        return True

    def contains(self, item):
        """Checks for sequence membership. Calls Item.is_sibling() and returns
        True if item is part of the sequence.

        For example:

            >>> s = Sequence(['fileA.0001.jpg', 'fileA.0002.jpg'])
            >>> print(s)
            fileA.1-2.jpg
            >>> s.contains('fileA.0003.jpg')
            False
            >>> s.contains('fileB.0003.jpg')
            False

        :param item: pyseq.Item class object.

        :return: True if item is a sequence member.
        """
        if len(self) > 0:
            if not isinstance(item, Item):
                item = Item(item)
            return self.includes(item)\
                and self.end() >= item.frame >= self.start()

        return False

    def append(self, item):
        """Adds another member to the sequence.

        :param item: pyseq.Item object.

        :exc:`SequenceError` raised if item is not a sequence member.
        """
        if type(item) is not Item:
            item = Item(item)

        if self.includes(item):
            super(Sequence, self).append(item)
            self.__frames = None
            self.__missing = None
        else:
            raise SequenceError('Item is not a member of this sequence')

    def insert(self, index, item):
        """ Add another member to the sequence at the given index.
            :param item: pyseq.Item object.
            :exc: `SequenceError` raised if item is not a sequence member.
        """
        if type(item) is not Item:
            item = Item(item)

        if self.includes(item):
            super(Sequence, self).insert(index, item)
            self.__frames = None
            self.__missing = None
        else:
            raise SequenceError("Item is not a member of this sequence.")

    def extend(self, items):
        """ Add members to the sequence.
            :param items: list of pyseq.Item objects.
            :exc: `SequenceError` raised if any items are not a sequence
                  member.
        """
        for item in items:
            if type(item) is not Item:
                item = Item(item)

            if self.includes(item):
                super(Sequence, self).append(item)
                self.__frames = None
                self.__missing = None
            else:
                raise SequenceError("Item (%s) is not a member of this "
                                    "sequence." % item)

    def reIndex(self, offset, padding=None):
        """Renames and reindexes the items in the sequence, e.g. ::

            >>> seq.reIndex(offset=100)

        will add a 100 frame offset to each Item in `seq`, and rename
        the files on disk.

        :param offset: the frame offset to apply to each item
        :param padding: change the padding
        """
        if not padding:
            padding = self.format("%p")

        if offset > 0:
            gen = ((image, frame) for (image, frame) in zip(reversed(self),
                reversed(self.frames())))
        else:
            gen = ((image, frame) for (image, frame) in zip(self, self.frames()))

        for image, frame in gen:
            oldName = image.path
            newFrame = padding % (frame + offset)
            newFileName = "%s%s%s" % (self.format("%h"), newFrame,
                self.format("%t"))
            newName = os.path.join(image.dirname, newFileName)

            try:
                import shutil
                shutil.move(oldName, newName)
            except Exception as err:
                log.error(err)
            else:
                self.__dirty = True
                image.frame = int(newFrame)

        else:
            self.frames()

    def _get_padding(self):
        """:return: padding string, e.g. %07d"""
        try:
            pad = self[0].pad
            if pad is None:
                return ""
            if pad < 2:
                return '%d'
            return '%%%02dd' % pad
        except IndexError:
            return ''

    def _get_framerange(self, frames, missing=True):
        """Returns frame range string, e.g. [1-500].
        
        :param frames: list of ints like [1,4,8,12,15].
        :param missing: Expand sequence to exclude missing sequence indices.

        :return: formatted frame range string.
        """
        frange = []
        if not missing:
            if frames:
                return '%s-%s' % (self.start(), self.end())
            else:
                return ''

        if not frames:
            return ''

        for _, group in groupby(enumerate(frames), lambda (a, b): a - b):
            group = map(itemgetter(1), group)
            if len(group) > 1:
                frange.append("%d-%d" % (group[0], group[-1]))
            else:
                frange.append(str(group[0]))

        return "[%s]" % range_join.join(frange)

    def _get_frames(self):
        """finds the sequence indexes from item names
        """
        return [f.frame for f in self if f.frame is not None]

    def _get_missing(self):
        """Looks for missing sequence indexes in sequence

        .. todo:: change this to:
            r = range(frames[0], frames[-1] + 1)
            return sorted(list(set(frames).symmetric_difference(r)))
        """
        missing = []
        frames = self.frames()
        if len(frames) == 0:
            return missing

        r = range(frames[0], frames[-1] + 1)
        return sorted(list(set(frames).symmetric_difference(r)))


def diff(f1, f2):
    """Examines diffs between f1 and f2 and deduces numerical sequence number.

    For example ::

        >>> diff('file01_0040.rgb', 'file01_0041.rgb')
        [{'frames': ('0040', '0041'), 'start': 7, 'end': 11}]

        >>> diff('file3.03.rgb', 'file4.03.rgb')
        [{'frames': ('3', '4'), 'start': 4, 'end': 5}]

    :param f1: pyseq.Item object.
    :param f2: pyseq.Item object, for comparison.

    :return: Dictionary with keys: frames, start, end.
    """
    if not type(f1) == Item:
        f1 = Item(f1)
    if not type(f2) == Item:
        f2 = Item(f2)

    l1 = [m for m in digits_re.finditer(f1.name)]
    l2 = [m for m in digits_re.finditer(f2.name)]

    d = []
    if len(l1) == len(l2):
        for i in range(0, len(l1)):
            m1 = l1.pop(0)
            m2 = l2.pop(0)
            if (m1.start() == m2.start()) and (m1.group() != m2.group()):
                if strict_pad is True and (len(m1.group()) != len(m2.group())):
                    continue
                d.append({
                    'start': m1.start(),
                    'end': m1.end(),
                    'frames': (m1.group(), m2.group())
                })

    return d


def uncompress(seq_string, fmt=global_format):
    """Basic uncompression or deserialization of a compressed sequence string.

    For example: ::

        >>> seq = uncompress('./tests/files/012_vb_110_v001.%04d.png 1-10', fmt='%h%p%t %r')
        >>> print(seq)
        012_vb_110_v001.1-10.png
        >>> len(seq)
        10
        >>> seq2 = uncompress('./tests/files/a.%03d.tga [1-3, 10, 12-14]', fmt='%h%p%t %R')
        >>> print(seq2)
        a.1-14.tga
        >>> len(seq2)
        7
        >>> seq3 = uncompress('a.%03d.tga 1-14 ([1-3, 10, 12-14])', fmt='%h%p%t %r (%R)')
        >>> print(seq3)
        a.1-14.tga
        >>> len(seq3)
        7

    See unit tests for more examples.

    :param seq_string: Compressed sequence string.
    :param fmt: Format of sequence string.

    :return: :class:`.Sequence` instance.
    """
    dirname, name = os.path.split(seq_string)

    # remove directory
<<<<<<< HEAD
    if "%D" in fmt:
        fmt = fmt.replace("%D", "")
    name = os.path.basename(seq_string)
=======
    fmt = fmt.replace("%D", "")

    # escape any re chars in format
    fmt = re.escape(fmt)

    # replace \% with % back again
    fmt = fmt.replace('\\%', '%')
>>>>>>> fae6da0d

    # map of directives to regex
    remap = {
        's': '\d+',
        'e': '\d+',
        'l': '\d+',
        'h': '(\S+)?',
        't': '(\S+)?',
        'r': '\d+-\d+',
        'R': '\[[\d\s?\-%s?]+\]' % re.escape(range_join),
        'p': '%\d*d',
        'm': '\[.*\]',
        'f': '\[.*\]',
    }

<<<<<<< HEAD
    # escape any re chars in format
    fmt = re.escape(fmt)

    # replace \% with % back again
    fmt = fmt.replace('\\%', '%')

=======
>>>>>>> fae6da0d
    for m in format_re.finditer(fmt):
        pad, var = m.groups()
        _old = '%%%s%s' % (pad or '', var)
        _new = '(?P<%s>%s)' % (
            var,
            remap.get(var, '\w+')
        )
        fmt = fmt.replace(_old, _new)

    regex = re.compile(fmt)
    match = regex.match(name)

<<<<<<< HEAD
=======
    if not match:
        return

>>>>>>> fae6da0d
    frames = []
    missing = []
    s = None
    e = None

<<<<<<< HEAD
    if not match:
        return

=======
>>>>>>> fae6da0d
    try:
        pad = match.group('p')

    except IndexError:
        pad = "%d"

    try:
        R = match.group('R')

    except IndexError:
        try:
            r = match.group('r')
            s, e = r.split('-')

        except IndexError:
            s = match.group('s')
            e = match.group('e')

        frames = range(int(s), int(e) + 1)

    else:
        R = R[1:-1]
        number_groups = R.split(range_join)
        pad_len = 0
        for number_group in number_groups:
            spl = number_group.split("-")
            pad_len = max(*map(len, spl) + [pad_len])
            start = int(spl.pop(0))
            try:
                end = int(spl.pop(0))
            except IndexError:
                end = start
            frames.extend(range(start, end + 1))

        if pad == "%d" and pad_len != 0:
            pad = "%0" + str(pad_len) + "d"

    try:
        frames = eval(match.group('f'))

    except IndexError:
        pass

    try:
        missing = eval(match.group('m'))

    except IndexError:
        pass

    try:
        head = match.group("h")

    except IndexError:
        head = ""

    try:
        tail = match.group("t")

    except IndexError:
        tail = ""

    while len(missing) > 0:
        m = missing.pop(0)
        try:
            frames.remove(m)
        except IndexError:
            pass

    seq = None
    for i in frames:
        name = "%s%s%s" % (
            head,
            pad % i,
            tail
            )
        item = Item(os.path.join(dirname, name))
        if seq is None:
            seq = Sequence([item])
        else:
            seq.append(item)

    return seq or []


@deprecated
def getSequences(source):
    """Deprecated: use get_sequences instead
    """
    return get_sequences(source)


def get_sequences(source):
    """Returns a list of Sequence objects given a directory or list that contain
    sequential members.

    Get sequences in a directory:

        >>> seqs = get_sequences('./tests/files/')
        >>> for s in seqs: print(s)
        ...
        012_vb_110_v001.1-10.png
        012_vb_110_v002.1-10.png
        a.1-14.tga
        alpha.txt
        bnc01_TinkSO_tx_0_ty_0.101-105.tif
        bnc01_TinkSO_tx_0_ty_1.101-105.tif
        bnc01_TinkSO_tx_1_ty_0.101-105.tif
        bnc01_TinkSO_tx_1_ty_1.101-105.tif
        file.1-2.tif
        file.info.03.rgb
        file01_40-43.rgb
        file02_44-47.rgb
        file1-4.03.rgb
        file_02.tif
        z1_001_v1.1-4.png
        z1_002_v1.1-4.png
        z1_002_v2.1-4.png

    Get sequences from a list of file names:

        >>> seqs = get_sequences(['fileA.1.rgb', 'fileA.2.rgb', 'fileB.1.rgb'])
        >>> for s in seqs: print(s)
        ...
        fileA.1-2.rgb
        fileB.1.rgb

    Get sequences from a list of objects, preserving object attrs:

        >>> seqs = get_sequences(repo.files())
        >>> seqs[0].date
        datetime.datetime(2011, 3, 21, 17, 31, 24)

    :param source: Can be directory path, list of strings, or sortable list of objects.

    :return: List of pyseq.Sequence class objects.
    """
    start = datetime.now()

    # list for storing sequences to be returned later
    seqs = []

    if isinstance(source, list):
        items = sorted(source, key=lambda x: str(x))

    elif isinstance(source, basestring):
        if os.path.isdir(source):
            items = sorted(glob(os.path.join(source, '*')))
        else:
            items = sorted(glob(source))

    else:
        raise TypeError('Unsupported format for source argument')

    # organize the items into sequences
    while items:
        item = Item(items.pop(0))
        found = False
        for seq in seqs[::-1]:
            if seq.includes(item):
                seq.append(item)
                found = True
                break
        if not found:
            seq = Sequence([item])
            seqs.append(seq)

    return list(seqs)


def iget_sequences(source):
    """ Generator version of get_sequences.  Creates Sequences from a various
    source files.  A notable difference is the sort order of iget_sequences
    versus get_sequences.  iget_sequences uses an adaption of natural sorting
    that starts with the file extension.  Because of this, Sequences are
    returned ordered by their file extension.

    Get sequences in a directory:

        >>> seqs = iget_sequences('./tests/files/')
        >>> for s in seqs: print(s)
        ...
        file01.1-4.j2k
        fileA.1-3.jpg
        012_vb_110_v001.1-10.png
        012_vb_110_v002.1-10.png
        fileA.1-3.png
        z1_001_v1.1-4.png
        z1_002_v1.1-4.png
        z1_002_v2.1-4.png
        file1.03.rgb
        file01_40-43.rgb
        file2.03.rgb
        file02_44-47.rgb
        file3-4.03.rgb
        file.info.03.rgb
        a.1-14.tga
        bnc01_TinkSO_tx_0_ty_0.101-105.tif
        bnc01_TinkSO_tx_0_ty_1.101-105.tif
        bnc01_TinkSO_tx_1_ty_0.101-105.tif
        bnc01_TinkSO_tx_1_ty_1.101-105.tif
        file.1-2.tif
        file_02.tif
        alpha.txt

    Get sequences from a list of file names:

        >>> seqs = iget_sequences(['fileA.1.rgb', 'fileA.2.rgb', 'fileB.1.rgb'])
        >>> for s in seqs: print(s)
        ...
        fileA.1-2.rgb
        fileB.1.rgb


    :param source: Can be directory path, list of strings, or sortable list of objects.

    :return: List of pyseq.Sequence class objects.
    """
    start = datetime.now()
    if isinstance(source, list):
        items = source
    elif isinstance(source, str):
        if os.path.isdir(source):
            join = os.path.join
            items = [join(source, x) for x in os.listdir(source)]
        else:
            items = iglob(source)
    else:
        raise TypeError("Unsupported format for source argument")

    items = sorted(items, key=_ext_key)

    seq = None
    while items:
        item = Item(items.pop(0))
        if seq is None:
            seq = Sequence([item])
        elif seq.includes(item):
            seq.append(item)
        else:
            yield seq
            seq = Sequence([item])

    if seq is not None:
        yield seq


def walk(source, level=-1, topdown=True, onerror=None, followlinks=False,
         hidden=False):
    """Generator that traverses a directory structure starting at
    source looking for sequences.

    :param source: valid folder path to traverse
    :param level: int, if < 0 traverse entire structure otherwise
                  traverse to given depth
    :param topdown: walk from the top down
    :param onerror: callable to handle os.listdir errors
    :param followlinks: whether to follow links
    :param hidden: include hidden files and dirs
    """
    start = datetime.now()
    assert isinstance(source, basestring) is True
    assert os.path.exists(source) is True
    source = os.path.abspath(source)

    try:
        from scandir import walk as _walk
    except ImportError:
        from os import walk as _walk

    for root, dirs, files in _walk(source, topdown, onerror, followlinks):

        if not hidden:
            files = [f for f in files if not f[0] == '.']
            dirs[:] = [d for d in dirs if not d[0] == '.']

        files = [os.path.join(root, f) for f in files]

        if topdown is True:
            parts = root.replace(source, "").split(os.sep)
            while "" in parts:
                parts.remove("")
            if len(parts) == level - 1:
                del dirs[:]

<<<<<<< HEAD
        yield root, dirs, get_sequences(files)
=======
        yield root, dirs, get_sequences(files)
>>>>>>> fae6da0d
<|MERGE_RESOLUTION|>--- conflicted
+++ resolved
@@ -1,7 +1,7 @@
 #!/usr/bin/env python
 # -*- coding: utf-8 -*-
 # ---------------------------------------------------------------------------------------------
-# Copyright (c) 2011-2018, Ryan Galloway (ryangalloway.com)
+# Copyright (c) 2011-2019, Ryan Galloway (ryangalloway.com)
 #
 # Redistribution and use in source and binary forms, with or without
 # modification, are permitted provided that the following conditions are met:
@@ -856,11 +856,6 @@
     dirname, name = os.path.split(seq_string)
 
     # remove directory
-<<<<<<< HEAD
-    if "%D" in fmt:
-        fmt = fmt.replace("%D", "")
-    name = os.path.basename(seq_string)
-=======
     fmt = fmt.replace("%D", "")
 
     # escape any re chars in format
@@ -868,7 +863,6 @@
 
     # replace \% with % back again
     fmt = fmt.replace('\\%', '%')
->>>>>>> fae6da0d
 
     # map of directives to regex
     remap = {
@@ -884,15 +878,6 @@
         'f': '\[.*\]',
     }
 
-<<<<<<< HEAD
-    # escape any re chars in format
-    fmt = re.escape(fmt)
-
-    # replace \% with % back again
-    fmt = fmt.replace('\\%', '%')
-
-=======
->>>>>>> fae6da0d
     for m in format_re.finditer(fmt):
         pad, var = m.groups()
         _old = '%%%s%s' % (pad or '', var)
@@ -905,23 +890,14 @@
     regex = re.compile(fmt)
     match = regex.match(name)
 
-<<<<<<< HEAD
-=======
     if not match:
         return
 
->>>>>>> fae6da0d
     frames = []
     missing = []
     s = None
     e = None
 
-<<<<<<< HEAD
-    if not match:
-        return
-
-=======
->>>>>>> fae6da0d
     try:
         pad = match.group('p')
 
@@ -1206,8 +1182,4 @@
             if len(parts) == level - 1:
                 del dirs[:]
 
-<<<<<<< HEAD
-        yield root, dirs, get_sequences(files)
-=======
-        yield root, dirs, get_sequences(files)
->>>>>>> fae6da0d
+        yield root, dirs, get_sequences(files)