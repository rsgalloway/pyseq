--- conflicted
+++ resolved
@@ -49,7 +49,6 @@
 """
 
 import os
-import sys
 import re
 import logging
 import warnings
@@ -57,10 +56,6 @@
 from glob import glob
 from glob import iglob
 from datetime import datetime
-import json
-import hashlib
-
-__version__ = "0.5.0"
 
 __version__ = "0.5.0"
 
@@ -70,15 +65,6 @@
 
 # regex for matching numerical characters
 digits_re = re.compile(r'\d+')
-
-# default settings for view pairs
-view_pairs = json.loads(os.environ.get('PYSEQ_VIEWPAIRS','[["left","right"],["blue","green","yellow"],["l","r"],["gouche","droit"],["rt","lt"],["destra","sinistra"]]' ))
-tempList = [item for sublist in view_pairs for item in sublist]
-tempList.append('%v')
-tempList.append('%V')
-
-# build the search regex for views from the viewPairs
-views_re = re.compile(r'(\_|\.|\%s)(%s)(\_|\.|\%s)' % (os.sep,"|".join(tempList),os.sep))
 
 # regex for matching format directives
 format_re = re.compile(r'%(?P<pad>\d+)?(?P<var>\w+)')
@@ -93,9 +79,8 @@
 
 # logging handlers
 log = logging.getLogger('pyseq')
-#if not log.handlers:
-#    log.addHandler(logging.StreamHandler())
-#log.setLevel(int(os.environ.get('PYSEQ_LOG_LEVEL', logging.INFO)))
+log.addHandler(logging.StreamHandler())
+log.setLevel(int(os.environ.get('PYSEQ_LOG_LEVEL', logging.INFO)))
 
 # show deprecationWarnings in 2.7+
 warnings.simplefilter('always', DeprecationWarning)
@@ -161,14 +146,8 @@
     """Deprecation warning decorator
     """
     def inner(*args, **kwargs):
-        if (sys.version_info > (2, 7)):
-            warnings.warn("Call to deprecated method {}".format(func.__name__),
-                          category=DeprecationWarning, stacklevel=2)
-        else:
-            """Fix for pre python 2.7 str.format function
-            """
-            warnings.warn("Call to deprecated method {0}".format(func.__name__),
-                          category=DeprecationWarning, stacklevel=2)
+        warnings.warn("Call to deprecated method {}".format(func.__name__),
+                      category=DeprecationWarning, stacklevel=2)
         return func(*args, **kwargs)
     inner.__name__ = func.__name__
     inner.__doc__ = func.__doc__
@@ -186,19 +165,6 @@
         super(Item, self).__init__()
         log.debug('adding %s', item)
         self.item = item
-<<<<<<< HEAD
-        self.__path = getattr(item, 'path', os.path.abspath(str(item)))
-        self.__dirname = os.path.dirname(self.__path)
-        self.__filename = os.path.basename(str(item))
-        self.__digits = digits_re.findall(self.__filename)
-        self.__parts = digits_re.split(self.__filename)
-        #self.__size = os.path.getsize(self.__path) if self.exists else 0
-        #self.__mtime = os.path.getmtime(self.__path) if self.exists else 0
-        self.__view = re.search(views_re, self.__filename)
-        self.__md5 = None
-        self.__stat = None
-
-=======
         self.__path = getattr(item, 'path', None)
         if self.__path is None:
             self.__path = os.path.abspath(str(item))
@@ -206,7 +172,6 @@
         self.__digits = digits_re.findall(self.name)
         self.__parts = digits_re.split(self.name)
         self.__stat = None
->>>>>>> 43a17d76
 
         # modified by self.is_sibling()
         self.frame = None
@@ -296,35 +261,12 @@
         if self.__stat is None:
             self.__stat = os.stat(self.__path)
         return self.__stat
-<<<<<<< HEAD
-
-    @property
-    def md5(self):
-        """Returns and also generates an md5 if none is there yet
-        """
-        return self.__md5
-
-=======
->>>>>>> 43a17d76
 
     @deprecated
     def isSibling(self, item):
         """Deprecated: use is_sibling instead
         """
         return self.is_sibling(item)
-
-    def createMd5(self, blocksize=65536):
-        hash = hashlib.md5()
-        with open(self.path, "rb") as f:
-            for block in iter(lambda: f.read(blocksize), b""):
-                hash.update(block)
-        self.__md5 = hash.hexdigest()
-
-    @property
-    def view(self):
-        """re match object of the view_re pattern
-        """
-        return self.__view
 
     def is_sibling(self, item):
         """Determines if this and item are part of the same sequence.
@@ -354,6 +296,7 @@
             item.tail = item.name[d[0]['end']:]
 
         return is_sibling
+
 
 class Sequence(list):
     """Extends list class with methods that handle item sequentialness.
@@ -387,14 +330,8 @@
         super(Sequence, self).__init__([Item(items.pop(0))])
         self.__missing = []
         self.__dirty = False
-<<<<<<< HEAD
-        self.__views = False
         self.__frames = None
-    
-=======
-        self.__frames = None
-
->>>>>>> 43a17d76
+
         while items:
             f = Item(items.pop(0))
             try:
@@ -406,15 +343,6 @@
             except KeyboardInterrupt:
                 log.info("Stopping.")
                 break
-            
-        self.__view = self[0].view
-    
-    @property
-    def view(self):
-        return self.__view
-    @property
-    def views(self):
-        return self.__views
 
     def __attrs__(self):
         """Replaces format directives with callables to get their values."""
@@ -424,18 +352,11 @@
             'e': self.end,
             'f': self.frames,
             'm': self.missing,
-<<<<<<< HEAD
             'M': functools.partial(self._get_framerange, self.missing, missing=True),
             'd': lambda *x: self.size,
             'p': self._get_padding,
             'r': functools.partial(self._get_framerange, self.frames, missing=False),
             'R': functools.partial(self._get_framerange, self.frames, missing=True),
-=======
-            'd': lambda *x: self.size,
-            'p': self._get_padding,
-            'r': functools.partial(self._get_framerange, missing=False),
-            'R': functools.partial(self._get_framerange, missing=True),
->>>>>>> 43a17d76
             'h': self.head,
             't': self.tail
         }
@@ -516,11 +437,8 @@
         +-----------+--------------------------------------+
         | ``%m``    | list of missing files                |
         +-----------+--------------------------------------+
-<<<<<<< HEAD
         | ``%M``    | explicit missingfiles [11-14,19-21]  |
         +-----------+--------------------------------------+
-=======
->>>>>>> 43a17d76
         | ``%p``    | padding, e.g. %06d                   |
         +-----------+--------------------------------------+
         | ``%r``    | implied range, start-end             |
@@ -599,21 +517,13 @@
         if not hasattr(self, '__frames') or not self.__frames or self.__dirty:
             self.__frames = self._get_frames()
             self.__frames.sort()
-        if self.length() == 1:
-            try:
-                self.__frames = [int(self[0].digits[-1])]
-            except Exception:
-                self.__frames = []
         return self.__frames
 
     def start(self):
         """:return: First index number in sequence
         """
         try:
-            if self.length() == 1:
-                return int(self[0].digits[-1])
-            else:
-                return self.frames()[0]
+            return self.frames()[0]
         except IndexError:
             return 0
 
@@ -621,10 +531,7 @@
         """:return: Last index number in sequence
         """
         try:
-            if self.length() == 1:
-                return int(self[0].digits[-1])
-            else:
-                return self.frames()[-1]
+            return self.frames()[-1]
         except IndexError:
             return 0
 
@@ -644,10 +551,8 @@
 
     def path(self):
         """:return: Absolute path to sequence."""
-        return os.path.join(self[0].dirname, str(self))
-    
-    def dirname(self):
-        return self[0].dirname
+        _dirname = str(os.path.dirname(os.path.abspath(self[0].path)))
+        return os.path.join(_dirname, str(self))
 
     def includes(self, item):
         """Checks if the item can be contained in this sequence that is if it
@@ -753,43 +658,6 @@
                 raise SequenceError("Item (%s) is not a member of this "
                                     "sequence." % item)
 
-<<<<<<< HEAD
-
-    def createMd5s(self):
-        """creates md5s on the items contained in sequence objects
-        if views are present md5s are created for all of them
-        """
-        for image in self.getAllItems():
-            image.createMd5()
-
-    def printAttr(self, *args):
-        """iterate over items
-        """
-        for image in self.getAllItems():
-            for arg in args:
-                i = getattr(image, arg)
-                print i
-                    
-    def getAllItems(self):
-        """
-        creates a list of all items in sequence and or multiview sequence object
-        returns a list
-        """
-        itemList =[]
-        if self.views:
-            for view in self.views:
-                curView = getattr(self, view)
-                if curView:
-                    for image in curView:
-                        itemList.append(image)
-        else:
-            for image in self:
-                itemList.append(image)
-        
-        return itemList
-
-=======
->>>>>>> 43a17d76
     def reIndex(self, offset, padding=None):
         """Renames and reindexes the items in the sequence, e.g. ::
 
@@ -852,33 +720,17 @@
         frange = []
         start = ''
         end = ''
-<<<<<<< HEAD
         frames = input()
 
         if not missing:
             if frames:
-                if len(frames) == 1:
-                    return ''
-=======
-        frames = self.frames()
-
-        if not missing:
-            if frames:
->>>>>>> 43a17d76
                 return '%s-%s' % (self.start(), self.end())
             else:
                 return ''
 
         if not frames:
             return ''
-<<<<<<< HEAD
-        
-        if len(frames) == 1:
-            return ''
-        
-=======
-
->>>>>>> 43a17d76
+
         for i in range(0, len(frames)):
             frame = frames[i]
             if i != 0 and frame != frames[i - 1] + 1:
@@ -917,156 +769,7 @@
 
         r = range(frames[0], frames[-1] + 1)
         return sorted(list(set(frames).symmetric_difference(r)))
-<<<<<<< HEAD
-
-class MultiViewSequence(Sequence):
-=======
->>>>>>> 43a17d76
-
-    def __init__(self, seq, views):
-        """
-        multiViewSequence
-        sequence container
-        seq this needs a valid sequence with a view
-        views list of views like ['left','right'] or ['blue','green','yellow']
-        """
-        super(MultiViewSequence, self).__init__(seq[:])
-        if not seq.view:
-            raise SequenceError("cannot init a multiviewsequence without a sequence with a found view")
-        if seq.view.groups()[1] in [item for sublist in view_pairs for item in sublist]:
-            setattr(self, seq.view.groups()[1], seq)
-
-        self.__views = views
-        self.__views.sort()
-
-        if len(self[0].view.groups()[1]) > 1:
-            self.__viewAbbrev = '%V'
-        elif len(self[0].view.groups()[1]) == 1:
-            self.__viewAbbrev = '%v' 
-
-    def __repr__(self):
-        return '<pyseq.MultiViewSequence "%s">' % str(self)
-
-    @property
-    def views(self):
-        return self.__views
-
-    @property
-    def viewAbbrev(self):
-        return self.__viewAbbrev
-    
-    @property
-    def size(self):
-        """
-        returns the size all items left and right in bytes
-        divide the result by 1024/1024 to get megabytes
-        """
-        tempSize = list()
-        for view in self.views:
-            if hasattr(self, view):
-                for image in getattr(self,view):
-                    tempSize.append(image.size)
-        return sum(tempSize)
-    
-    @property
-    def mtime(self):
-        """
-        returns the latest mtime of all items left and right
-        """
-        maxDate = list()
-        for view in self.views:
-            if hasattr(self, view):
-                for image in getattr(self,view):
-                    maxDate.append(image.mtime)
-        log.info('returning max time from multiView object')
-        return max(maxDate)
-    
-    def head(self):
-        """:return: String before the sequence index number."""
-        s3d = re.search(views_re, self[0].head)
-        if s3d:
-            return re.sub(views_re, '%s%s%s' %(s3d.groups()[0], self.viewAbbrev, s3d.groups()[-1]), self[0].head)
-        else:
-            return self[0].head
-
-    def tail(self):
-        """:return: String after the sequence index number."""
-        s3d = re.search(views_re, self[0].tail)
-        if s3d:
-            return re.sub(views_re, '%s%s%s' %(s3d.groups()[0], self.viewAbbrev, s3d.groups()[-1]), self[0].tail)
-        else:
-            return self[0].tail
-        
-    def path(self):
-        """:return: Absolute path to sequence."""
-        return os.path.join(self.dirname(), str(self))
-    
-    def missing(self):
-        '''
-        creates a dict of views as keys
-        with the missing lists as values
-        '''
-        missdict = {}
-        for view in self.views:
-            if hasattr(self, view):
-                if getattr(self,view).missing():
-                    missdict[view] = getattr(self,view).missing()
-        return missdict
-    
-    def dirname(self):
-        _dirname = self[0].dirname
-        if not _dirname.endswith(os.sep):
-            _dirname = _dirname + os.sep
-        s3d = re.search(views_re, _dirname)
-        ### might be that the view abbrevation is different in the pathname
-        ### /left/filename.l.1001.exr
-        ### lets check the length of the returned group and match to that 
-        if s3d:
-            if len(s3d.groups()[1]) > 1:
-                tempViewAbbrev = '%V'
-            elif len(s3d.groups()[1]) == 1:
-                tempViewAbbrev = '%v'
-            return re.sub(views_re, '%s%s%s' %(s3d.groups()[0], tempViewAbbrev, s3d.groups()[-1]),_dirname)
-        else:
-            return _dirname
-
-    def includesView(self, seq):
-        ## get one seq object to match to...
-        for view in self.views:
-            if hasattr(self, view):
-                matchSeq = getattr(self, view)
-                ## should we raise an Exception here ?
-                ## as the init always sets a view this should not be necessary
-
-        if (seq.view.groups()[1] in self.views and
-            not hasattr(self, seq.view.groups()[1]) and
-                matchSeq.format('%h%p%t')[:matchSeq.view.start()+1] == seq.format('%h%p%t')[:seq.view.start()+1] and
-                    matchSeq.format('%h%p%t')[matchSeq.view.end()-1:] == seq.format('%h%p%t')[seq.view.end()-1:]):
-            return True
-        else:
-            return False
-
-
-    def appendView(self, seq):
-        """Adds another sequence to the MultiViewSequence.
-
-        :param seq: pyseq.Sequence object.
-
-        :exc:`SequenceError` raised if sequence does not match the MultiViewSequence
-        """
-
-        if self.includesView(seq):
-            setattr(self, seq.view.groups()[1], seq)
-            log.info('adding view %s to %s' %(seq.view.groups()[1],str(self)))
-        else:
-            raise SequenceError('Sequence is not a member of this sequence') 
-    
-    @property
-    def hasAllViews(self):
-        for view in self.views:
-            if not hasattr(self, view):
-                return False
-        return True
+
 
 def diff(f1, f2):
     """Examines diffs between f1 and f2 and deduces numerical sequence number.
@@ -1284,19 +987,17 @@
         return seqs[0]
     return seqs
 
+
 @deprecated
-def getSequences(source, **kwargs):
+def getSequences(source):
     """Deprecated: use get_sequences instead
     """
-    return get_sequences(source, **kwargs)
-
-def get_sequences(source, stereo=False, folders = False):
+    return get_sequences(source)
+
+
+def get_sequences(source):
     """Returns a list of Sequence objects given a directory or list that contain
     sequential members.
-    
-    :param source: Can be directory path, list of strings, or sortable list of objects.
-    
-    :return: List of pyseq.Sequence class objects.
 
     Get sequences in a directory:
 
@@ -1334,23 +1035,18 @@
         >>> seqs = get_sequences(repo.files())
         >>> seqs[0].date
         datetime.datetime(2011, 3, 21, 17, 31, 24)
+
+    :param source: Can be directory path, list of strings, or sortable list of objects.
+
+    :return: List of pyseq.Sequence class objects.
     """
     start = datetime.now()
 
     # list for storing sequences to be returned later
     seqs = []
 
-    # glob the source items and sort them
-    if type(source) == list:
+    if isinstance(source, list):
         items = sorted(source, key=lambda x: str(x))
-<<<<<<< HEAD
-    elif type(source) in [str, unicode] and os.path.isdir(source) and folders:
-        items = sorted(glob(os.path.join(source, '*')))
-    elif type(source) in [str, unicode] and os.path.isdir(source) and not folders:
-        items = sorted(glob(os.path.join(source, '*.*')))
-    elif type(source) in [str, unicode]:
-        items = sorted(glob(source))
-=======
 
     elif isinstance(source, str):
         if os.path.isdir(source):
@@ -1358,7 +1054,6 @@
         else:
             items = sorted(glob(source))
 
->>>>>>> 43a17d76
     else:
         raise TypeError('Unsupported format for source argument')
 
@@ -1377,56 +1072,9 @@
             seq = Sequence([item])
             seqs.append(seq)
 
-    log.debug("time: %s" %(datetime.now() - start))
-    if not stereo:
-        log.info("added sequences: %s" %(seqs))
-        return seqs
-    else:
-        
-        def checkIn(seq, seqs):
-            if not seqs:
-                return False
-            for s in seqs:
-                if (s.views == seq.views and
-                        str(s) == str(seq)):
-                    return True
-            return False
-        
-        seqs.sort()
-        newSeqs = list()
-        multiViewSeqs = list()
-        while seqs:
-            seq = seqs.pop(0)
-            if not seq.view:
-                newSeqs.append(seq)
-            else:
-                ## get the views that correspond to the sequence
-                for v in view_pairs:
-                    if seq.view.groups()[1] in v:
-                        views = v
-                        break
-                ## views is always true as the regex to find the view is built from the view_pairs so it needs to be in there
-                multiViewSeq = MultiViewSequence(seq, views)
-                if not checkIn(multiViewSeq, multiViewSeqs):
-                    multiViewSeqs.append(multiViewSeq)
-                else:
-                    ## iterate through all found multiviewseqs
-                    for mvSeq in multiViewSeqs:
-                        if mvSeq.includesView(seq):
-                            mvSeq.appendView(seq)
-
-        ## get seqs out that do not have all views present
-        for mvSeq in multiViewSeqs:
-            if mvSeq.hasAllViews:
-                newSeqs.append(mvSeq)
-            else:
-                for view in mvSeq.views:
-                    if hasattr(mvSeq, view):
-                        newSeqs.append(getattr(mvSeq, view))
-                    
-        log.debug("time: %s" %(datetime.now() - start))
-        log.info("added sequences: %s" %(newSeqs))
-        return newSeqs
+    log.debug('time: %s' % (datetime.now() - start))
+
+    return list(seqs)
 
 
 def iget_sequences(source):
@@ -1540,158 +1188,4 @@
 
         yield root, dirs, get_sequences(files)
 
-    log.debug('time: %s' % (datetime.now() - start))
-
-<<<<<<< HEAD
-    
-def img2pyseq(path,stereo=True):
-    '''
-    :param path: - path string can be either an evaluated path 
-                 - like prj_SQ0010_SH0010_matte_base_v001_l.1001.exr
-                 - prj_SQ0010_SH0010_matte_base_v001_%v.%04d.exr
-    :param stereo: if set to true it will try to find stereo|
-                   sequences with %v based on the env variable|
-                   'PYSEQ_VIEWPAIRS',|
-                   which defaults to:|
-                   '[["left","right"],["blue","green","yellow"],["l","r"],["gouche","droit"],["rt","lt"],["destra","sinistra"]]' 
-    :return: a single pyseq.Sequence or pyseq.MultiviewSequence object
-    
-    '''
-    padding = re.compile(r'(\_|\.|\%s)(%s)(\_|\.|\%s)' %(os.pathsep,'[0-9]{4}|\%04d|\%d|\%02d|\%03d|\%05d|\#|\#\#|\#\#\#|\#\#\#\#|[0-9]*\-[0-9]*\#',os.pathsep))
-    found = re.findall(padding, path)
-    log.debug('incoming path: %s' % path)
-    if found:
-        for i in [found[-1]]: #only replace the last occurence as this tends to be the place for paddings
-            path = path.replace(''.join(i),'%s*%s' % (i[0],i[-1]))
-    log.debug('after padding replacement: %s' % path)
-    found = re.findall(views_re, path)
-    
-    if found:
-        for i in found:
-            log.debug('s3d: %s %s' % (path,"".join(i)))
-            path = path.replace(''.join(i),'%s*%s' % (i[0],i[-1]))
-    log.info('after s3d replacement: %s' % path)
-    found = re.search(views_re, path)
-    seq = get_sequences(path,stereo=stereo,folders=False)
-    if not seq:
-        return None
-    else:
-        for i in seq:
-            return i
-=======
-    return list(seqs)
-
-
-def iget_sequences(source):
-    """ Generator version of get_sequences.  Creates Sequences from a various
-    source files.  A notable difference is the sort order of iget_sequences
-    versus get_sequences.  iget_sequences uses an adaption of natural sorting
-    that starts with the file extension.  Because of this, Sequences are
-    returned ordered by their file extension.
-
-    Get sequences in a directory:
-
-        >>> seqs = iget_sequences('./tests/files/')
-        >>> for s in seqs: print(s)
-        ...
-        file01.1-4.j2k
-        fileA.1-3.jpg
-        012_vb_110_v001.1-10.png
-        012_vb_110_v002.1-10.png
-        fileA.1-3.png
-        z1_001_v1.1-4.png
-        z1_002_v1.1-4.png
-        z1_002_v2.1-4.png
-        file1.03.rgb
-        file01_40-43.rgb
-        file2.03.rgb
-        file02_44-47.rgb
-        file3-4.03.rgb
-        file.info.03.rgb
-        a.1-14.tga
-        bnc01_TinkSO_tx_0_ty_0.101-105.tif
-        bnc01_TinkSO_tx_0_ty_1.101-105.tif
-        bnc01_TinkSO_tx_1_ty_0.101-105.tif
-        bnc01_TinkSO_tx_1_ty_1.101-105.tif
-        file.1-2.tif
-        file_02.tif
-        alpha.txt
-
-    Get sequences from a list of file names:
-
-        >>> seqs = iget_sequences(['fileA.1.rgb', 'fileA.2.rgb', 'fileB.1.rgb'])
-        >>> for s in seqs: print(s)
-        ...
-        fileA.1-2.rgb
-        fileB.1.rgb
-
-
-    :param source: Can be directory path, list of strings, or sortable list of objects.
-
-    :return: List of pyseq.Sequence class objects.
-    """
-    start = datetime.now()
-    if isinstance(source, list):
-        items = source
-    elif isinstance(source, str):
-        if os.path.isdir(source):
-            join = os.path.join
-            items = [join(source, x) for x in os.listdir(source)]
-        else:
-            items = iglob(source)
-    else:
-        raise TypeError("Unsupported format for source argument")
-
-    items = sorted(items, key=_ext_key)
-    log.debug("Found %d files", len(items))
-
-    seq = None
-    while items:
-        item = Item(items.pop(0))
-        if seq is None:
-            seq = Sequence([item])
-        elif seq.includes(item):
-            seq.append(item)
-        else:
-            yield seq
-            seq = Sequence([item])
-
-    if seq is not None:
-        yield seq
-    log.debug("time: %s", datetime.now() - start)
-
-
-def walk(source, level=-1, topdown=True, onerror=None, followlinks=False, hidden=False):
-    """Generator that traverses a directory structure starting at
-    source looking for sequences.
-
-    :param source: valid folder path to traverse
-    :param level: int, if < 0 traverse entire structure otherwise
-                  traverse to given depth
-    :param topdown: walk from the top down
-    :param onerror: callable to handle os.listdir errors
-    :param followlinks: whether to follow links
-    :param hidden: include hidden files and dirs
-    """
-    start = datetime.now()
-    assert isinstance(source, basestring) is True
-    assert os.path.exists(source) is True
-    source = os.path.abspath(source)
-
-    for root, dirs, files in os.walk(source, topdown, onerror, followlinks):
-
-        if not hidden:
-            files = [f for f in files if not f[0] == '.']
-            dirs[:] = [d for d in dirs if not d[0] == '.']
-
-        if topdown is True:
-            parts = root.replace(source, "").split(os.sep)
-            while "" in parts:
-                parts.remove("")
-            if len(parts) == level - 1:
-                del dirs[:]
-
-        yield root, dirs, get_sequences(files)
-
-    log.debug('time: %s' % (datetime.now() - start))
->>>>>>> 43a17d76
+    log.debug('time: %s' % (datetime.now() - start))