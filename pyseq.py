--- conflicted
+++ resolved
@@ -29,15 +29,27 @@
 # ARISING IN ANY WAY OUT OF THE USE OF THIS SOFTWARE, EVEN IF ADVISED OF THE
 # POSSIBILITY OF SUCH DAMAGE.
 # -----------------------------------------------------------------------------
-"""docs and latest version available for download at
+
+"""PySeq is a python module that finds groups of items that follow a naming
+convention containing a numerical sequence index, e.g. ::
+
+    fileA.001.png, fileA.002.png, fileA.003.png...
+
+and serializes them into a compressed sequence string representing the entire
+sequence, e.g. ::
+
+    fileA.1-3.png
+
+It should work regardless of where the numerical sequence index is embedded 
+in the name.
+
+Docs and latest version available for download at
+
    http://github.com/rsgalloway/pyseq
 """
 
-<<<<<<< HEAD
 __version__ = "0.4.0"
 
-=======
->>>>>>> 156c78e6
 import os
 import re
 import logging
@@ -45,8 +57,6 @@
 from glob import glob
 from datetime import datetime
 
-__version__ = "0.4.0"
-
 # default serialization format string
 global_format = '%4l %h%p%t %R'
 
@@ -65,12 +75,9 @@
 log = logging.getLogger('pyseq')
 log.addHandler(logging.StreamHandler())
 log.setLevel(int(os.environ.get('PYSEQ_LOG_LEVEL', logging.INFO)))
-<<<<<<< HEAD
-#log.setLevel(logging.DEBUG)
-=======
+
 # Show DeprecationWarnings in 2.7+
 warnings.simplefilter('always', DeprecationWarning)
->>>>>>> 156c78e6
 
 
 class SequenceError(Exception):
@@ -86,10 +93,11 @@
 
 
 def deprecated(func):
+    """Deprecation warning decorator
+    """
     def inner(*args, **kwargs):
         warnings.warn("Call to deprecated method {}".format(func.__name__),
                       category=DeprecationWarning, stacklevel=2)
-        # category=DeprecationWarning,
         return func(*args, **kwargs)
     inner.__name__ = func.__name__
     inner.__doc__ = func.__doc__
@@ -110,15 +118,10 @@
         self.__path = getattr(item, 'path', os.path.abspath(str(item)))
         self.__dirname = os.path.dirname(self.__path)
         self.__filename = os.path.basename(str(item))
-<<<<<<< HEAD
-        self.__digits = gDigitsRE.findall(self.name)
-        self.__parts = gDigitsRE.split(self.name)
+        self.__digits = digits_re.findall(self.name)
+        self.__parts = digits_re.split(self.name)
         self.__size = os.path.getsize(self.__path) if self.exists else 0
         self.__mtime = os.path.getmtime(self.__path) if self.exists else 0
-=======
-        self.__digits = digits_re.findall(self.name)
-        self.__parts = digits_re.split(self.name)
->>>>>>> 156c78e6
 
         # modified by self.is_sibling()
         self.frame = ''
@@ -163,7 +166,7 @@
         """Non-numerical components of item name
         """
         return self.__parts
-    
+
     @property
     def exists(self):
         """Returns True if this item exists on disk
@@ -184,6 +187,8 @@
 
     @deprecated
     def isSibling(self, item):
+        """Deprecated: use is_sibling instead
+        """
         return self.is_sibling(item)
 
     def is_sibling(self, item):
@@ -245,6 +250,7 @@
         super(Sequence, self).__init__([Item(items.pop(0))])
         self.__missing = []
         self.__dirty = False
+
         while items:
             f = Item(items.pop(0))
             try:
@@ -258,7 +264,7 @@
                 break
 
     def __attrs__(self):
-        """Replaces format directives with values"""
+        """Replaces format directives with values."""
         return {
             'l': self.length(),
             's': self.start(),
@@ -348,16 +354,16 @@
         for i in self:
             maxDate.append(i.mtime)
         return max(maxDate)
-    
+
     @property
     def size(self):
         """Returns the size all items (divide by 1024*1024 for MBs)
         """
-        tempSize = list() 
+        tempSize = list()
         for i in self:
             tempSize.append(i.size)
         return sum(tempSize)
-    
+
     def length(self):
         """:return: The length of the sequence."""
         return len(self)
@@ -478,33 +484,33 @@
     def reIndex(self, offset, padding=None):
         """Renames and reindexes the items in the sequence, e.g. ::
 
-			>>> seq.reIndex(offset=100)
+            >>> seq.reIndex(offset=100)
 
         will add a 100 frame offset to each Item in `seq`, and rename
         the files on disk.
 
-        :param offset: the frame offset to apply to each item 
+        :param offset: the frame offset to apply to each item
         :param padding: change the padding
         """
         if not padding:
             padding = self.format("%p")
-        
+
         if offset > 0:
-            gen = ((image,frame) for (image,frame) in zip(reversed(self), 
+            gen = ((image, frame) for (image, frame) in zip(reversed(self),
                 reversed(self.frames())))
         else:
-            gen = ((image,frame) for (image,frame) in zip(self,self.frames()))
-        
+            gen = ((image, frame) for (image, frame) in zip(self, self.frames()))
+
         for image, frame in gen:
             oldName = image.path
             newFrame = padding % (frame + offset)
-            newFileName ="%s%s%s" % (self.format("%h"), newFrame , 
+            newFileName = "%s%s%s" % (self.format("%h"), newFrame,
                 self.format("%t"))
             newName = os.path.join(image.dirname, newFileName)
 
             try:
                 import shutil
-                shutil.move(oldName,newName)
+                shutil.move(oldName, newName)
             except Exception as err:
                 log.error(err)
             else:
@@ -569,7 +575,6 @@
     def _get_missing(self):
         """Looks for missing sequence indexes in sequence
         """
-<<<<<<< HEAD
         missing = []
         frames = self.frames()
         if len(frames) == 0:
@@ -586,21 +591,10 @@
                 missing.append(prev)
 
         return missing
-=======
-        if len(self) > 1:
-            frange = None
-            try:
-                frange = range(self.start(), self.end())
-            except:
-                frange = range(self.start(), self.end())
-            return filter(lambda x: x not in self.frames(), frange)
-        return ''
->>>>>>> 156c78e6
 
 
 def diff(f1, f2):
-    """
-    Examines diffs between f1 and f2 and deduces numerical sequence number.
+    """Examines diffs between f1 and f2 and deduces numerical sequence number.
 
     For example ::
 
@@ -641,8 +635,7 @@
 
 
 def uncompress(seq_string, fmt=global_format):
-    """
-    Basic uncompression or deserialization of a compressed sequence string.
+    """Basic uncompression or deserialization of a compressed sequence string.
 
     For example:
 
@@ -694,7 +687,6 @@
     name = os.path.basename(seq_string)
     log.debug('uncompress: %s' % name)
 
-
     # map of directives to regex
     remap = {
         's': '\d+',
@@ -805,12 +797,13 @@
 
 @deprecated
 def getSequences(source):
+    """Deprecated: use get_sequences instead
+    """
     return get_sequences(source)
 
 
 def get_sequences(source):
-    """
-    Returns a list of Sequence objects given a directory or list that contain
+    """Returns a list of Sequence objects given a directory or list that contain
     sequential members.
 
     Get sequences in a directory:
@@ -884,4 +877,5 @@
             seqs.append(seq)
 
     log.debug('time: %s' % (datetime.now() - start))
+
     return list(seqs)