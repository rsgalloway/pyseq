--- conflicted
+++ resolved
@@ -39,12 +39,8 @@
 sys.path.append(os.path.dirname(os.path.dirname(os.path.abspath(__file__))))
 from pyseq import Item, Sequence, diff, uncompress, get_sequences
 from pyseq import SequenceError
-<<<<<<< HEAD
 import pyseq
 pyseq.default_format = '%h%r%t'
-=======
-
->>>>>>> 43a17d76
 
 class ItemTestCase(unittest.TestCase):
     """tests the Item class
